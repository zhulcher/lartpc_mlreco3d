from __future__ import absolute_import
from __future__ import division
from __future__ import print_function
import torch
import numpy as np
from .gnn import node_model_construct, edge_model_construct, node_encoder_construct, edge_encoder_construct
from mlreco.models.layers.dbscan import DBScan, DBScanClusts2
from mlreco.models.uresnet_ppn_chain import ChainLoss as UResNetPPNLoss
from mlreco.models.uresnet_ppn_chain import Chain as UResNetPPN
from mlreco.models.cluster_node_gnn import NodeChannelLoss
from mlreco.models.cluster_gnn import EdgeChannelLoss
from mlreco.utils.ppn import uresnet_ppn_point_selector
from mlreco.utils.gnn.evaluation import edge_assignment
from mlreco.utils.gnn.network import complete_graph, delaunay_graph, mst_graph, bipartite_graph, inter_cluster_distance
from mlreco.utils.gnn.data import cluster_vtx_features, cluster_edge_features
import mlreco.utils
# chain UResNet + PPN + DBSCAN + GNN for showers

class ChainDBSCANGNN(torch.nn.Module):
    """
    Chain of Networks
    1) UResNet - for voxel labels
    2) PPN - for particle locations
    3) DBSCAN - to form cluster
    4) GNN - to assign EM shower groups

    INPUT DATA:
        just energy deposision data
        "input_data": ["parse_sparse3d_scn", "sparse3d_data"],
    """
    MODULES = ['dbscan', 'uresnet_ppn', 'attention_gnn']

    def __init__(self, model_config):
        super(ChainDBSCANGNN, self).__init__()

        # Initialize the chain parameters
        chain_config = model_config['chain']
        self.shower_class = int(chain_config['shower_class'])
        self.node_min_size = chain_config['node_min_size']
        self.node_encoder = chain_config['node_encoder']
        self.network = chain_config['network']
        self.edge_max_dist = chain_config['edge_max_dist']

        # Initialize the modules
        self.dbscan = DBScanClusts2(model_config)
<<<<<<< HEAD
        self.uresnet_ppn = UResNetPPN(model_config['uresnet_ppn'])
        #self.ppn = self.uresnet_ppn.ppn
        #self.uresnet_lonely = self.uresnet_ppn.uresnet_lonely
        self.node_encoder = ClustGeoNodeEncoder(model_config)
        self.edge_encoder = ClustGeoEdgeEncoder(model_config)
        node_model = node_model_construct(model_config['node_model']['name'])
        self.node_predictor = node_model(model_config)
        edge_model = edge_model_construct(model_config['edge_model']['name'])
        self.edge_predictor = edge_model(model_config)
=======
        self.uresnet_ppn = UResNetPPN(model_config)
        self.ppn = self.uresnet_ppn.ppn
        self.uresnet_lonely = self.uresnet_ppn.uresnet_lonely
        self.node_encoder = node_encoder_construct(model_config)
        self.edge_encoder = edge_encoder_construct(model_config)
        self.node_predictor = node_model_construct(model_config)
        self.edge_predictor = edge_model_construct(model_config)
>>>>>>> 63154958

    def forward(self, data):

        # Pass the input data through UResNet+PPN (semantic segmentation + point prediction)
        result = self.uresnet_ppn(data)

        # Run DBSCAN
        semantic = torch.argmax(result['segmentation'][0],1).view(-1,1)
        dbscan_input = torch.cat([data[0].to(torch.float32),semantic.to(torch.float32)],dim=1)
        frags = self.dbscan(dbscan_input, onehot=False)

        # Create cluster id, group id, and shape tensor
        cluster_info = torch.ones([data[0].size()[0], 3], dtype=data[0].dtype, device=data[0].device)
        cluster_info *= -1.
        for shape, shape_frags in enumerate(frags):
            for frag_id, frag in enumerate(shape_frags):
                cluster_info[frag,0] = frag_id
                cluster_info[frag,2] = shape

        # Save the list of EM clusters, return if empty
        if len(frags[self.shower_class]):
            result.update(dict(shower_fragments=[frags[self.shower_class]]))
        else:
            return result

        # Prepare cluster ID, batch ID for shower clusters
        clusts = frags[self.shower_class]
        clust_ids = np.arange(len(clusts))
        batch_ids = []
        for clust in clusts:
            batch_id = data[0][clust,3].unique()
            if not len(batch_id) == 1:
                raise ValueError('Found a cluster with mixed batch ids:',batch_id)
            batch_ids.append(batch_id[0].item())
        result.update(dict(batch_ids=[np.array(batch_ids, dtype=np.int32)]))

        # Compute the cluster distance matrix, if necessary
        dist_mat = None
        if self.edge_max_dist > 0 or self.network == 'mst':
            dist_mat = inter_cluster_distance(data[0][:,:3], clusts)

        # Get the node features
        x = self.node_encoder(data[0], clusts)

        # If the bipartite graph is used, predict primaries
        if self.network == 'bipartite':
            # Initialize a complete graph for node prediction, get edge features
            edge_index = complete_graph(batch_ids, dist_mat, self.edge_max_dist)
            if edge_index.shape[1] < 2: # Batch norm 1D does not handle batch_size < 2
                return result
            e = self.edge_encoder(data[0], clusts, edge_index)

            # Pass through the node model, get node predictions
            index = torch.tensor(edge_index, device=data[0].device, dtype=torch.long)
            xbatch = torch.tensor(batch_ids, device=data[0].device, dtype=torch.long)
            out = self.node_predictor(x, index, e, xbatch)
            result.update(out)

            # Convert the node output to a list of primaries
            primaries = torch.nonzero(torch.argmax(out['node_pred'][0], dim=1)).flatten()

        # Initialize the requested network for edge prediction, get edge features
        elif self.network == 'complete':
            edge_index = complete_graph(batch_ids, dist_mat, self.edge_max_dist)
        elif self.network == 'delaunay':
            edge_index = delaunay_graph(cluster_label, clusts, dist_mat, self.edge_max_dist)
        elif self.network == 'mst':
            edge_index = mst_graph(batch_ids, dist_mat, self.edge_max_dist)
        elif self.network == 'bipartite':
            group_ids = get_cluster_group(cluster_label, clusts)
            edge_index = bipartite_graph(batch_ids, primaries, dist_mat, self.edge_max_dist)
        else:
            raise ValueError('Network type not recognized: '+self.network)
        result.update(edge_index=[edge_index])

        e = self.edge_encoder(data[0], clusts, edge_index)

        # Pass through the node model, get edge predictions
        index = torch.tensor(edge_index, device=data[0].device, dtype=torch.long)
        xbatch = torch.tensor(batch_ids, device=data[0].device, dtype=torch.long)
        out = self.edge_predictor(x, index, e, xbatch)
        result.update(out)

        return result


class ChainLoss(torch.nn.modules.loss._Loss):
    def __init__(self, cfg):
        super(ChainLoss, self).__init__()
        self.sem_loss = UResNetPPNLoss(cfg['uresnet_ppn'])
        self.node_loss = NodeChannelLoss(cfg)
        self.edge_loss = EdgeChannelLoss(cfg)

    def forward(self, result, sem_label, particles, clust_label):

        loss = {}
        uresnet_ppn_loss = self.sem_loss(result, sem_label, particles)
        result['clusts'] = result['shower_fragments']
        node_loss = self.node_loss(result, clust_label)
        edge_loss = self.edge_loss(result, clust_label, None)
        del result
        loss.update(uresnet_ppn_loss)
        loss.update(node_loss)
        loss.update(edge_loss)
        loss['loss'] = uresnet_ppn_loss['loss'] + node_loss['loss'] + edge_loss['loss']
        loss['accuracy'] = (uresnet_ppn_loss['accuracy'] + node_loss['accuracy'] + edge_loss['accuracy'])/3
        return loss<|MERGE_RESOLUTION|>--- conflicted
+++ resolved
@@ -43,25 +43,11 @@
 
         # Initialize the modules
         self.dbscan = DBScanClusts2(model_config)
-<<<<<<< HEAD
         self.uresnet_ppn = UResNetPPN(model_config['uresnet_ppn'])
-        #self.ppn = self.uresnet_ppn.ppn
-        #self.uresnet_lonely = self.uresnet_ppn.uresnet_lonely
-        self.node_encoder = ClustGeoNodeEncoder(model_config)
-        self.edge_encoder = ClustGeoEdgeEncoder(model_config)
-        node_model = node_model_construct(model_config['node_model']['name'])
-        self.node_predictor = node_model(model_config)
-        edge_model = edge_model_construct(model_config['edge_model']['name'])
-        self.edge_predictor = edge_model(model_config)
-=======
-        self.uresnet_ppn = UResNetPPN(model_config)
-        self.ppn = self.uresnet_ppn.ppn
-        self.uresnet_lonely = self.uresnet_ppn.uresnet_lonely
         self.node_encoder = node_encoder_construct(model_config)
         self.edge_encoder = edge_encoder_construct(model_config)
         self.node_predictor = node_model_construct(model_config)
         self.edge_predictor = edge_model_construct(model_config)
->>>>>>> 63154958
 
     def forward(self, data):
 
