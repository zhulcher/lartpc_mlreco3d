"""
I/O parsers are used to read data products from a LArCV ROOT file.

If the configuration looks like this, for example:

..  code-block:: yaml

    schema:
      input_data:
        - parse_sparse3d_scn
        - sparse3d_reco
        - sparse3d_reco_chi2

Then the parser ``parse_sparse3d_scn`` (first element of the bullet list)
will be called with a single argument ``data``, which will be a list of 2 elements:
a ``larcv::EventSparseTensor3D`` coming from the ROOT TTree branch
``sparse3d_reco``, and another one coming from the branch
``sparse3d_reco_chi2``.
"""
from __future__ import absolute_import
from __future__ import division
from __future__ import print_function
import numpy as np
from larcv import larcv
from mlreco.utils.ppn import get_ppn_info
from mlreco.utils.dbscan import dbscan_types
from mlreco.utils.groups import filter_duplicate_voxels, filter_duplicate_voxels_ref, filter_nonimg_voxels

# Global type labels for PDG to Particle Type Label (nominal) conversion.
TYPE_LABELS = {
    22: 0,  # photon
    11: 1,  # e-
    -11: 1, # e+
    13: 2,  # mu-
    -13: 2, # mu+
    211: 3, # pi+
    -211: 3, # pi-
    2212: 4, # protons
}

def parse_particle_singlep_pdg(data):
    TYPE_LABELS = {
        22: 0,  # photon
        11: 1,  # e-
        -11: 1, # e+
        13: 2,  # mu-
        -13: 2, # mu+
        211: 3, # pi+
        -211: 3, # pi-
        2212: 4, # protons
    }
    parts = data[0]
    pdgs = []
    pdg = -1
    for p in parts.as_vector():
        # print(p.track_id())
        if not p.track_id() == 1: continue
        if int(p.pdg_code()) in TYPE_LABELS.keys():
            pdg = TYPE_LABELS[int(p.pdg_code())]
        else: pdg = -1
        return np.asarray([pdg])

    return np.asarray([pdg])


def parse_particle_singlep_einit(data):
    parts = data[0]
    for p in parts.as_vector():
        is_primary = p.track_id() == p.parent_track_id()
        if not p.track_id() == 1: continue
        return p.energy_init()
    return -1


def parse_sparse2d_meta(data):
    event_tensor2d = data[0]
    projection_id = 0  # default
    if isinstance(event_tensor2d, tuple):
        projection_id = event_tensor2d[1]
        event_tensor2d = event_tensor2d[0]

    tensor2d = event_tensor2d.sparse_tensor_2d(projection_id)
    meta = tensor2d.meta()
    # return np.array([[
    #     meta.min_x(),
    #     meta.min_y(),
    #     meta.max_x(),
    #     meta.max_y(),
    #     meta.pixel_width(),
    #     meta.pixel_height()
    # ]])
    return [
        meta.min_x(),
        meta.min_y(),
        meta.max_x(),
        meta.max_y(),
        meta.pixel_width(),
        meta.pixel_height()
    ]


def parse_sparse2d_scn(data):
    """
    A function to retrieve sparse tensor input from larcv::EventSparseTensor2D object

    Returns the data in format to pass to SCN

    Parameters
    ----------
    data: list
        Array of larcv::EventSparseTensor2D.
        Optionally, array of (larcv::EventSparseTensor2D, int) for projection id

    Returns
    -------
    voxels: numpy array(int32) with shape (N,2)
        Coordinates
    data: numpy array(float32) with shape (N,C)
        Pixel values/channels
    """
    meta = None
    output = []
    np_voxels = None
    for event_tensor2d in data:
        projection_id = 0  # default
        if isinstance(event_tensor2d, tuple):
            projection_id = event_tensor2d[1]
            event_tensor2d = event_tensor2d[0]

        tensor2d = event_tensor2d.sparse_tensor_2d(projection_id)
        num_point = tensor2d.as_vector().size()

        if meta is None:

            meta = tensor2d.meta()
            np_voxels = np.empty(shape=(num_point, 2), dtype=np.int32)
            larcv.fill_2d_voxels(tensor2d, np_voxels)

        # else:
        #     assert meta == tensor2d.meta()
        np_data = np.empty(shape=(num_point, 1), dtype=np.float32)
        larcv.fill_2d_pcloud(tensor2d, np_data)
        output.append(np_data)
    return np_voxels, np.concatenate(output, axis=-1)


def parse_sparse3d_scn(data):
    """
    A function to retrieve sparse tensor input from larcv::EventSparseTensor3D object

    Returns the data in format to pass to SCN

    Parameters
    ----------
    data: list
        Array of larcv::EventSparseTensor3D

    Returns
    -------
    voxels: numpy array(int32) with shape (N,3)
        Coordinates
    data: numpy array(float32) with shape (N,C)
        Pixel values/channels
    """
    meta = None
    output = []
    np_voxels = None
    for event_tensor3d in data:
        num_point = event_tensor3d.as_vector().size()
        if meta is None:
            meta = event_tensor3d.meta()
            np_voxels = np.empty(shape=(num_point, 3), dtype=np.int32)
            larcv.fill_3d_voxels(event_tensor3d, np_voxels)
        else:
            assert meta == event_tensor3d.meta()
        np_data = np.empty(shape=(num_point, 1), dtype=np.float32)
        larcv.fill_3d_pcloud(event_tensor3d, np_data)
        output.append(np_data)
    return np_voxels, np.concatenate(output, axis=-1)


def parse_semantics(data):
    from larcv import larcv
    event_cluster3d = data[0]
    event_particle  = data[1]
    event_tensor3d = larcv.generate_semantics(event_cluster3d,event_particle)
    data = [event_tensor3d]
    res = parse_sparse3d_scn(data)
    return res


def parse_sparse3d(data):
    """
    A function to retrieve sparse tensor from larcv::EventSparseTensor3D object

    Parameters
    ----------
    data: list
        array of larcv::EventSparseTensor3D (one per channel)
    Returns
    -------
    np.ndarray
        a numpy array with the shape (N,3+C) where 3+C represents
        (x,y,z) coordinate and C stored pixel values (channels).
    """
    meta = None
    output = []
    for event_tensor3d in data:
        num_point = event_tensor3d.as_vector().size()
        if meta is None:
            meta = event_tensor3d.meta()
            np_voxels = np.empty(shape=(num_point, 3), dtype=np.int32)
            larcv.fill_3d_voxels(event_tensor3d, np_voxels)
            output.append(np_voxels)
        else:
            assert meta == event_tensor3d.meta()
        np_values = np.empty(shape=(num_point, 1), dtype=np.float32)
        larcv.fill_3d_pcloud(event_tensor3d, np_values)
        output.append(np_values)
    return np.concatenate(output, axis=-1)


def parse_tensor3d(data):
    """
    A function to retrieve larcv::EventSparseTensor3D as a dense numpy array

    Parameters
    ----------
    data: list
        array of larcv::EventSparseTensor3D

    Returns
    -------
    np.ndarray
        a numpy array of a dense 3d tensor object, last dimension = channels
    """
    np_data = []
    meta = None
    for event_tensor3d in data:
        if meta is None:
            meta = event_tensor3d.meta()
        else:
            assert meta == event_tensor3d.meta()
        np_data.append(np.array(larcv.as_ndarray(event_tensor3d)))
    return np.stack(np_data, axis=-1)


def parse_weights(data):
    """
    A function to generate weights from larcv::EventSparseTensor3D and larcv::Particle list

    For each voxel belonging to a particle :math:`p`, if the particle has :math:`N_p` voxels,
    the weight is computed as

    .. math::
        w_p = 1. / (N_p + 1)

    Parameters
    ----------
    data: list
        length 3 array of larcv::EventSparseTensor3D x2 and larcv::EventParticle

    Returns
    -------
    np_voxels: np.ndarray
    np_values: np.ndarray
        Weight values for each voxel
    """
    event_tensor3d = data[0]
    num_point = event_tensor3d.as_vector().size()
    np_voxels = np.empty(shape=(num_point, 3), dtype=np.int32)
    larcv.fill_3d_voxels(event_tensor3d, np_voxels)

    event_index = data[1]
    assert num_point == event_index.as_vector().size()
    np_index = np.empty(shape=(num_point, 1), dtype=np.float32)
    larcv.fill_3d_pcloud(event_index, np_index)

    particles = data[2]
    num_voxels = np.array([1. / (p.num_voxels()+1) for p in particles.as_vector()])

    return np_voxels, num_voxels[np_index.astype(int)]


def parse_particle_asis(data):
    """
    A function to copy construct & return an array of larcv::Particle

    Parameters
    ----------
    data: list
        length 2 array of larcv::EventParticle and
        larcv::EventClusterVoxel3D, to translate coordinates

    Returns
    -------
    list
        a python list of larcv::Particle object
    """
    particles = data[0]
    particles = [larcv.Particle(p) for p in data[0].as_vector()]

    clusters  = data[1]
    #assert data[0].as_vector().size() in [clusters.as_vector().size(),clusters.as_vector().size()-1]

    meta = clusters.meta()


    funcs = ["first_step","last_step","position","end_position","ancestor_position"]
    for p in particles:
        for f in funcs:
            pos = getattr(p,f)()
            x = (pos.x() - meta.min_x()) / meta.size_voxel_x()
            y = (pos.y() - meta.min_y()) / meta.size_voxel_y()
            z = (pos.z() - meta.min_z()) / meta.size_voxel_z()
            # x = (pos.x() - meta.origin().x) / meta.size_voxel_x()
            # y = (pos.y() - meta.origin().y) / meta.size_voxel_y()
            # z = (pos.z() - meta.origin().z) / meta.size_voxel_z()
            # x = pos.x() * meta.size_voxel_x() + meta.origin().x
            # y = pos.y() * meta.size_voxel_y() + meta.origin().y
            # z = pos.z() * meta.size_voxel_z() + meta.origin().z
            getattr(p,f)(x,y,z,pos.t())
    return particles

def parse_neutrino_asis(data):
    """
    A function to copy construct & return an array of larcv::Particle

    Parameters
    ----------
    data: list
        length 2 array of larcv::EventParticle and
        larcv::EventClusterVoxel3D, to translate coordinates

    Returns
    -------
    list
        a python list of larcv::Particle object
    """
    neutrinos = data[0]
    neutrinos = [larcv.Neutrino(p) for p in data[0].as_vector()]

    clusters  = data[1]
    #assert data[0].as_vector().size() in [clusters.as_vector().size(),clusters.as_vector().size()-1]

    meta = clusters.meta()


    #funcs = ["first_step","last_step","position","end_position","ancestor_position"]
    funcs = ["position"]
    for p in neutrinos:
        for f in funcs:
            pos = getattr(p,f)()
            x = (pos.x() - meta.min_x()) / meta.size_voxel_x()
            y = (pos.y() - meta.min_y()) / meta.size_voxel_y()
            z = (pos.z() - meta.min_z()) / meta.size_voxel_z()
            # x = (pos.x() - meta.origin().x) / meta.size_voxel_x()
            # y = (pos.y() - meta.origin().y) / meta.size_voxel_y()
            # z = (pos.z() - meta.origin().z) / meta.size_voxel_z()
            # x = pos.x() * meta.size_voxel_x() + meta.origin().x
            # y = pos.y() * meta.size_voxel_y() + meta.origin().y
            # z = pos.z() * meta.size_voxel_z() + meta.origin().z
            getattr(p,f)(x,y,z,pos.t())
    return neutrinos

def parse_particle_coords(data):
    '''
    Function that returns particle coordinates (start and end) and start time.

    This is used for particle clustering into interactions
<<<<<<< HEAD

    Parameters
    ----------
    data: list
        length 2 array of larcv::EventParticle and
        larcv::EventClusterVoxel3D, to translate coordinates

    Returns
    -------
    numpy.ndarray (N,7)
        [first_step_x, first_step_y, first_step_z,
        last_step_x, last_step_y, last_step_z, first_step_t]
=======
    :param data:
    :return: numpy.ndarray (N,8) -> [first_step_x, first_step_y, first_step_z,
                                     last_step_x, last_step_y, last_step_z,
                                     first_step_t, shape_id]
>>>>>>> 384fec2d
    '''
    # Scale particle coordinates to image size
    particles = parse_particle_asis(data)

    # Make features
    particle_feats = []
    for i, p in enumerate(particles):
        start_point = last_point = [p.first_step().x(), p.first_step().y(), p.first_step().z()]
        if p.shape() == 1: # End point only meaningful and thought out for tracks
            last_point  = [p.last_step().x(), p.last_step().y(), p.last_step().z()]
        particle_feats.append(np.concatenate((start_point, last_point, [p.first_step().t(), p.shape()])))

    particle_feats = np.vstack(particle_feats)
    return particle_feats[:,:3], particle_feats[:,3:]


def parse_particle_points(data, include_point_tagging=False):
    """
    A function to retrieve particles ground truth points tensor, returns
    points coordinates, types and particle index.

    Parameters
    ----------
    data: list
        length 2 array of larcv::EventSparseTensor3D and larcv::EventParticle

    Returns
    -------
    np_voxels: np.ndarray
        a numpy array with the shape (N,3) where 3 represents (x,y,z)
        coordinate
    np_values: np.ndarray
        a numpy array with the shape (N, 2) where 2 represents the class of the ground truth point
        and the particle data index in this order.
    """
    particles_v = data[1].as_vector()
    part_info = get_ppn_info(particles_v, data[0].meta())
    # For open data - to reproduce
    # part_info = get_ppn_info(particles_v, data[0].meta(), min_voxel_count=7, min_energy_deposit=10, use_particle_shape=False)
    # part_info = get_ppn_info(particles_v, data[0].meta(), min_voxel_count=5, min_energy_deposit=10, use_particle_shape=False)
    np_values = np.column_stack([part_info[:, 3], part_info[:, 8]]) if part_info.shape[0] > 0 else np.empty(shape=(0, 2), dtype=np.float32)
    if include_point_tagging:
        np_values = np.column_stack([part_info[:, 3], part_info[:, 8], part_info[:, 9]]) if part_info.shape[0] > 0 else np.empty(shape=(0, 3), dtype=np.float32)

    if part_info.shape[0] > 0:
        #return part_info[:, :3], part_info[:, 3][:, None]
        return part_info[:, :3], np_values
    else:
        #return np.empty(shape=(0, 3), dtype=np.int32), np.empty(shape=(0, 1), dtype=np.float32)
        return np.empty(shape=(0, 3), dtype=np.int32), np_values


def parse_particle_points_with_tagging(data):
    return parse_particle_points(data, include_point_tagging=True)


def parse_particle_graph(data):
    """
    A function to parse larcv::EventParticle to construct edges between particles (i.e. clusters)

    Parameters
    ----------
    data: list
        length 1 array of larcv::EventParticle

    Returns
    -------
    np.ndarray
        a numpy array of directed edges where each edge is (parent,child) batch index ID.

    See Also
    --------
    parse_particle_graph_corrected: in addition, remove empty clusters.
    """
    particles = data[0]

    # For convention, construct particle id => cluster id mapping
    particle_to_cluster = np.zeros(shape=[particles.as_vector().size()],dtype=np.int32)

    # Fill edges (directed, [parent,child] pair)
    edges = np.empty((0,2), dtype = np.int32)
    for cluster_id in range(particles.as_vector().size()):
        p = particles.as_vector()[cluster_id]
        #print(p.id(), p.parent_id(), p.group_id())
        if p.parent_id() != p.id():
            edges = np.vstack((edges, [int(p.parent_id()),cluster_id]))
        if p.parent_id() == p.id() and p.group_id() != p.id():
            edges = np.vstack((edges, [int(p.group_id()),cluster_id]))

    return edges


def parse_particle_graph_corrected(data):
    """
    A function to parse larcv::EventParticle to construct edges between particles (i.e. clusters)

    Also removes edges to clusters that have a zero pixel count.

    Parameters
    ----------
    data: list
        length 2 array of larcv::EventParticle and larcv::EventClusterVoxel3D

    Returns
    -------
    np.ndarray
        a numpy array of directed edges where each edge is (parent,child) batch index ID.

    See Also
    --------
    parse_particle_graph: same parser without correcting for empty clusters.
    """
    particles = data[0]
    cluster_event = data[1]

    # For convention, construct particle id => cluster id mapping
    num_clusters = cluster_event.size()
    num_particles = particles.as_vector().size()
    assert num_clusters == num_particles

    zero_nodes = []
    zero_nodes_pid = []

    # Fill edges (directed, [parent,child] pair)
    edges = np.empty((0,2), dtype = np.int32)
    for cluster_id in range(num_particles):
        cluster = cluster_event.as_vector()[cluster_id]
        num_points = cluster.as_vector().size()
        p = particles.as_vector()[cluster_id]
        #print(p.id(), p.parent_id(), p.group_id())
        if p.id() != p.group_id():
            continue
        if p.parent_id() != p.group_id():
            edges = np.vstack((edges, [int(p.parent_id()),p.group_id()]))
        if num_points == 0:
            zero_nodes.append(p.group_id())
            zero_nodes_pid.append(cluster_id)

    # Remove zero pixel nodes:
    # print('------------------------------')
    # print(edges)
    # print(zero_nodes)
    for i, zn in enumerate(zero_nodes):
        children = np.where(edges[:, 0] == zn)[0]
        if len(children) == 0:
            edges = edges[edges[:, 0] != zn]
            edges = edges[edges[:, 1] != zn]
            continue
        parent = np.where(edges[:, 1] == zn)[0]
        assert len(parent) <= 1
        # If zero node has a parent, then assign children to that parent
        if len(parent) == 1:
            parent_id = edges[parent][0][0]
            edges[:, 0][children] = parent_id
        else:
            edges = edges[edges[:, 0] != zn]
        edges = edges[edges[:, 1] != zn]
    # print(edges)

    return edges


def parse_dbscan(data):
    """
    A function to create dbscan tensor

    Parameters
    ----------
    data: list
        length 1 array of larcv::EventSparseTensor3D

    Returns
    -------
    voxels: numpy array(int32) with shape (N,3)
        Coordinates
    data: numpy array(float32) with shape (N,1)
        dbscan cluster. -1 if not assigned
    """
    np_voxels, np_types = parse_sparse3d_scn(data)
    # now run dbscan on data
    clusts = dbscan_types(np_voxels, np_types)
    # start with no clusters assigned.
    np_types.fill(-1)
    for i, c in enumerate(clusts):
        np_types[c] = i
    return np_voxels, np_types


def parse_cluster2d(data):
    """
    A function to retrieve clusters tensor

    Parameters
    ----------
    data: list
        length 1 array of larcv::EventClusterVoxel3D

    Returns
    -------
    np_voxels: np.ndarray, (N,3)
        a numpy array with the shape (N,3) where 3 represents (x,y,z)
        coordinate
    np_features: np.ndarray
        a numpy array with the shape (N,2) where 2 is pixel value and cluster id, respectively
    """
    cluster_event = data[0].as_vector().front()
    meta = cluster_event.meta()
    num_clusters = cluster_event.size()
    clusters_voxels, clusters_features = [], []
    for i in range(num_clusters):
        cluster = cluster_event.as_vector()[i]
        num_points = cluster.as_vector().size()
        if num_points > 0:
            x = np.empty(shape=(num_points,), dtype=np.int32)
            y = np.empty(shape=(num_points,), dtype=np.int32)
            value = np.empty(shape=(num_points,), dtype=np.float32)
            larcv.as_flat_arrays(cluster,meta,x, y, value)
            cluster_id = np.full(shape=(cluster.as_vector().size()),
                                 fill_value=i, dtype=np.float32)
            clusters_voxels.append(np.stack([x, y], axis=1))
            clusters_features.append(np.column_stack([value, cluster_id]))
    np_voxels   = np.concatenate(clusters_voxels, axis=0)
    np_features = np.concatenate(clusters_features, axis=0)

    return np_voxels, np_features


def parse_cluster3d(data):
    """
    a function to retrieve clusters tensor

    Parameters
    ----------
    data: list
        length 1 array of larcv::EventClusterVoxel3D

    Returns
    -------
    np_voxels: np.ndarray
        a numpy array with the shape (n,3) where 3 represents (x,y,z)
        coordinate
    np_features: np.ndarray
        a numpy array with the shape (n,2) where 2 is voxel value and cluster id, respectively

    See Also
    --------
    parse_cluster3d_full
    """
    cluster_event = data[0]
    meta = cluster_event.meta()
    num_clusters = cluster_event.as_vector().size()
    clusters_voxels, clusters_features = [], []
    for i in range(num_clusters):
        cluster = cluster_event.as_vector()[i]
        num_points = cluster.as_vector().size()
        if num_points > 0:
            x = np.empty(shape=(num_points,), dtype=np.int32)
            y = np.empty(shape=(num_points,), dtype=np.int32)
            z = np.empty(shape=(num_points,), dtype=np.int32)
            value = np.empty(shape=(num_points,), dtype=np.float32)
            larcv.as_flat_arrays(cluster,meta,x, y, z, value)
            cluster_id = np.full(shape=(cluster.as_vector().size()),
                                 fill_value=i, dtype=np.float32)
            clusters_voxels.append(np.stack([x, y, z], axis=1))
            clusters_features.append(np.column_stack([value,cluster_id]))
    np_voxels   = np.concatenate(clusters_voxels, axis=0)
    np_features = np.concatenate(clusters_features, axis=0)
    return np_voxels, np_features


def parse_cluster3d_full(data):
    """
    a function to retrieve clusters tensor

    Parameters
    ----------
    data: list
        length 2 array of larcv::EventClusterVoxel3D and larcv::EventParticle
        (optional) array of larcv::EventParticle from `particle_mpv_tree`

    Returns
    -------
    np_voxels: np.ndarray
        a numpy array with the shape (n,3) where 3 represents (x,y,z)
        coordinate
    np_features: np.ndarray
        a numpy array with the shape (n,7) where 6 is voxel value,
        cluster id, group id interaction id, nu id, particle type and semantic type, respectively
    """
    cluster_event = data[0]
    particles_v = data[1].as_vector()
    meta = cluster_event.meta()
    num_clusters = cluster_event.as_vector().size()
    clusters_voxels, clusters_features = [], []
    particle_mpv = None
    if len(data) > 2:
        particle_mpv = data[2].as_vector()

    from mlreco.utils.groups import get_valid_group_id, get_interaction_id, get_nu_id, get_particle_id
    #group_ids = get_valid_group_id(cluster_event, particles_v)
    group_ids = np.array([p.group_id() for p in particles_v])
    inter_ids = get_interaction_id(particles_v)
    nu_ids    = get_nu_id(cluster_event, particles_v, inter_ids, particle_mpv=particle_mpv)
    pids      = get_particle_id(particles_v, nu_ids)

    for i in range(num_clusters):
        cluster = cluster_event.as_vector()[i]
        num_points = cluster.as_vector().size()
        if num_points > 0:
            x = np.empty(shape=(num_points,), dtype=np.int32)
            y = np.empty(shape=(num_points,), dtype=np.int32)
            z = np.empty(shape=(num_points,), dtype=np.int32)
            value = np.empty(shape=(num_points,), dtype=np.float32)
            larcv.as_flat_arrays(cluster,meta,x, y, z, value)
            assert i == particles_v[i].id()
            cluster_id = np.full(shape=(cluster.as_vector().size()),
                                 fill_value=particles_v[i].id(), dtype=np.float32)
            group_id = np.full(shape=(cluster.as_vector().size()),
                               #fill_value=particles_v[i].group_id(), dtype=np.float32)
                               fill_value=group_ids[i], dtype=np.float32)
            inter_id = np.full(shape=(cluster.as_vector().size()),
                               fill_value=inter_ids[i], dtype=np.float32)
            pdg = np.full(shape=(cluster.as_vector().size()),
                          fill_value=pids[i], dtype=np.float32)
            nu_id = np.full(shape=(cluster.as_vector().size()),
                            fill_value=nu_ids[i], dtype=np.float32)
            sem_type = np.full(shape=(cluster.as_vector().size()),
                               fill_value=particles_v[i].shape(), dtype=np.float32)
            clusters_voxels.append(np.stack([x, y, z], axis=1))
            clusters_features.append(np.column_stack([value,cluster_id,group_id,inter_id,nu_id,pdg,sem_type]))

    if len(clusters_voxels):
        np_voxels   = np.concatenate(clusters_voxels, axis=0)
        np_features = np.concatenate(clusters_features, axis=0)
    else:
        np_voxels   = np.empty(shape=(0, 3), dtype=np.float32)
        np_features = np.empty(shape=(0, 7), dtype=np.float32)

    return np_voxels, np_features


def parse_cluster3d_types(data):
    """
    a function to retrieve clusters tensor

    Parameters
    ----------
    data: list
        length 2 array of larcv::EventClusterVoxel3D and larcv::EventParticle
        (optional) array of larcv::EventParticle from `particle_mpv_tree`

    Returns
    -------
    np_voxels: np.ndarray
        a numpy array with the shape (n,3) where 3 represents (x,y,z)
        coordinate
    np_features: np.ndarray
        a numpy array with the shape (n,4) where 4 is voxel value,
        cluster id, group id, pdg, respectively

    See Also
    --------
    parse_cluster3d_full
    """
    cluster_event = data[0]
    particles_v = data[1].as_vector()
    TYPE_LABELS = {
        22: 0,  # photon
        11: 1,  # e-
        -11: 1, # e+
        13: 2,  # mu-
        -13: 2, # mu+
        211: 3, # pi+
        -211: 3, # pi-
        2212: 4, # protons
    }
    # print(cluster_event)
    # assert False
    meta = cluster_event.meta()
    num_clusters = cluster_event.as_vector().size()
    clusters_voxels, clusters_features = [], []
    particle_mpv = None
    if len(data) > 2:
        particle_mpv = data[2].as_vector()

    from mlreco.utils.groups import get_valid_group_id, get_interaction_id, get_nu_id
    #group_ids = get_valid_group_id(cluster_event, particles_v)
    group_ids = np.array([p.group_id() for p in particles_v])
    inter_ids = get_interaction_id(particles_v)
    nu_ids    = get_nu_id(cluster_event, particles_v, inter_ids, particle_mpv = particle_mpv)

    for i in range(num_clusters):
        cluster = cluster_event.as_vector()[i]
        num_points = cluster.as_vector().size()
        if num_points > 0:
            x = np.empty(shape=(num_points,), dtype=np.int32)
            y = np.empty(shape=(num_points,), dtype=np.int32)
            z = np.empty(shape=(num_points,), dtype=np.int32)
            value = np.empty(shape=(num_points,), dtype=np.float32)
            larcv.as_flat_arrays(cluster,meta,x, y, z, value)
            assert i == particles_v[i].id()
            cluster_id = np.full(shape=(cluster.as_vector().size()),
                                 fill_value=particles_v[i].id(), dtype=np.float32)
            group_id = np.full(shape=(cluster.as_vector().size()),
                               #fill_value=particles_v[i].group_id(), dtype=np.float32)
                               fill_value=group_ids[i], dtype=np.float32)
            t = int(particles_v[i].pdg_code())
            if t in TYPE_LABELS.keys():
                pdg = np.full(shape=(cluster.as_vector().size()),
                                fill_value=TYPE_LABELS[t], dtype=np.float32)
            else:
                pdg = np.full(shape=(cluster.as_vector().size()),
                                fill_value=-1, dtype=np.float32)
            clusters_voxels.append(np.stack([x, y, z], axis=1))
            clusters_features.append(np.column_stack([value, cluster_id, group_id, pdg]))
    np_voxels   = np.concatenate(clusters_voxels, axis=0)
    np_features = np.concatenate(clusters_features, axis=0)
    # mask = np_features[:, 6] == np.unique(np_features[:, 6])[0]

    # print(np_features[mask][:, [0, 1, 5, 6]])
    return np_voxels, np_features


def parse_cluster3d_kinematics(data):
    """
    a function to retrieve clusters tensor

    Parameters
    ----------
    data: list
        length 2 array of larcv::EventClusterVoxel3D and larcv::EventParticle
        (optional) array of larcv::EventParticle from `particle_mpv_tree`

    Returns
    -------
    np_voxels: np.ndarray
        a numpy array with the shape (n,3) where 3 represents (x,y,z)
        coordinate
    np_features: np.ndarray
        a numpy array with the shape (n,5) where 5 is voxel value,
        cluster id, group id, pdg and momentum respectively

    See Also
    --------
    parse_cluster3d_full
    parse_cluster3d_kinematics_clean

    Note
    ----
    Likely to be merged with `parse_cluster3d_full` soon.
    """
    cluster_event = data[0]
    particles_v = data[1].as_vector()
    particles_v_asis = parse_particle_asis([data[1], data[0]])

    meta = cluster_event.meta()
    num_clusters = cluster_event.as_vector().size()
    clusters_voxels, clusters_features = [], []
    particle_mpv = None
    if len(data) > 2:
        particle_mpv = data[2].as_vector()

    from mlreco.utils.groups import get_valid_group_id, get_interaction_id, get_nu_id, get_particle_id
    #group_ids = get_valid_group_id(cluster_event, particles_v)
    group_ids = np.array([p.group_id() for p in particles_v])
    inter_ids = get_interaction_id(particles_v)
    nu_ids    = get_nu_id(cluster_event, particles_v, inter_ids, particle_mpv = particle_mpv)
    pids      = get_particle_id(particles_v, nu_ids)

    for i in range(num_clusters):
        cluster = cluster_event.as_vector()[i]
        num_points = cluster.as_vector().size()
        if num_points > 0:
            x = np.empty(shape=(num_points,), dtype=np.int32)
            y = np.empty(shape=(num_points,), dtype=np.int32)
            z = np.empty(shape=(num_points,), dtype=np.int32)
            value = np.empty(shape=(num_points,), dtype=np.float32)
            larcv.as_flat_arrays(cluster,meta,x, y, z, value)
            assert i == particles_v[i].id()
            cluster_id = np.full(shape=(cluster.as_vector().size()),
                                 fill_value=particles_v[i].id(), dtype=np.float32)
            group_id = np.full(shape=(cluster.as_vector().size()),
                               #fill_value=particles_v[i].group_id(), dtype=np.float32)
                               fill_value=group_ids[i], dtype=np.float32)
            px = particles_v[i].px()
            py = particles_v[i].py()
            pz = particles_v[i].pz()
            p = np.sqrt(px**2 + py**2 + pz**2) / 1000.0
            p = np.full(shape=(cluster.as_vector().size()),
                                fill_value=p, dtype=np.float32)
            pdg = np.full(shape=(cluster.as_vector().size()),
                            fill_value=pids[i], dtype=np.float32)
            vtx_x = np.full(shape=(cluster.as_vector().size()),
                            fill_value=particles_v_asis[i].ancestor_position().x(), dtype=np.float32)
            vtx_y = np.full(shape=(cluster.as_vector().size()),
                            fill_value=particles_v_asis[i].ancestor_position().y(), dtype=np.float32)
            vtx_z = np.full(shape=(cluster.as_vector().size()),
                            fill_value=particles_v_asis[i].ancestor_position().z(), dtype=np.float32)
            is_primary = np.full(shape=(cluster.as_vector().size()),
                        fill_value=float((nu_ids[i] > 0) and (particles_v[i].parent_id() == particles_v[i].id()) and (particles_v[i].group_id() == particles_v[i].id())),
                        dtype=np.float32)
            clusters_voxels.append(np.stack([x, y, z], axis=1))
            clusters_features.append(np.column_stack([value, cluster_id, group_id, pdg, p, vtx_x, vtx_y, vtx_z, is_primary]))
    np_voxels   = np.concatenate(clusters_voxels, axis=0)
    np_features = np.concatenate(clusters_features, axis=0)
    # mask = np_features[:, 6] == np.unique(np_features[:, 6])[0]

    # print(np_features[mask][:, [0, 1, 5, 6]])
    return np_voxels, np_features


def parse_cluster3d_kinematics_clean(data):
    """
    Similar to parse_cluster3d_kinematics, but removes overlap voxels.

    Parameters
    ----------
    data: list
        length 2 array of larcv::EventClusterVoxel3D and larcv::EventParticle

        (optional) array of larcv::EventParticle from `particle_mpv_tree`

        Additional input necessary: larcv::EventSparseTensor3D (put it last)

    Returns
    -------
    np_voxels: np.ndarray
        a numpy array with the shape (n,3) where 3 represents (x,y,z)
        coordinate
    np_features: np.ndarray
        a numpy array with the shape (n,5) where 5 is voxel value,
        cluster id, group id, pdg and momentum respectively

    See Also
    --------
    parse_cluster3d_full
    parse_cluster3d_kinematics
    """
    grp_voxels, grp_data = parse_cluster3d_kinematics(data[:-1])
    _, cluster_data = parse_cluster3d_full(data[:-1])
    img_voxels, img_data = parse_sparse3d_scn([data[-1]])

    grp_data = np.concatenate([grp_data, cluster_data[:, -1][:, None]], axis=1)
    grp_voxels, grp_data = clean_data(grp_voxels, grp_data, img_voxels, img_data, data[0].meta())
    return grp_voxels, grp_data#[:, :-1]


def parse_cluster3d_full_fragment(data):
    """
    A function to retrieve clusters tensor

    Parameters
    ----------
    data: list
        length 1 array of larcv::EventClusterVoxel3D

    Returns
    -------
    np_voxels: np.ndarray
        a numpy array with the shape (N,3) where 3 represents (x,y,z)
        coordinate
    np_features: np.ndarray
        a numpy array with the shape (N,2) where 2 is cluster id and voxel value respectively
    """
    cluster_event = data[0]
    meta = cluster_event.meta()
    num_clusters = cluster_event.as_vector().size()
    clusters_voxels, clusters_features = [], []
    for i in range(num_clusters):
        cluster = cluster_event.as_vector()[i]
        num_points = cluster.as_vector().size()
        if num_points > 0:
            x = np.empty(shape=(num_points,), dtype=np.int32)
            y = np.empty(shape=(num_points,), dtype=np.int32)
            z = np.empty(shape=(num_points,), dtype=np.int32)
            value = np.empty(shape=(num_points,), dtype=np.float32)
            larcv.as_flat_arrays(cluster,meta,x, y, z, value)
            cluster_id = np.full(shape=(cluster.as_vector().size()),
                                 fill_value=i, dtype=np.float32)
            clusters_voxels.append(np.stack([x, y, z], axis=1))
            clusters_features.append(np.column_stack([cluster_id,value]))
    np_voxels   = np.concatenate(clusters_voxels, axis=0)
    np_features = np.concatenate(clusters_features, axis=0)
    return np_voxels, np_features


def parse_cluster3d_fragment(data):
    """
    A function to retrieve clusters tensor

    Parameters
    ----------
    data: list
        length 2 array of larcv::EventClusterVoxel3D and larcv::EventSparseTensor3D

    Returns
    -------
    np_voxels: np.ndarray
        a numpy array with the shape (N,3) where 3 represents (x,y,z)
        coordinate
    np_features: np.ndarray
        a numpy array with the shape (N,2) where 2 is cluster id and voxel value respectively
    """
    grp_voxels, grp_data = parse_cluster3d([data[0]])
    label_voxels, label_data = parse_sparse3d_scn([data[1]])

    # step 1: lexicographically sort group data
    perm = np.lexsort(grp_voxels.T)
    grp_voxels = grp_voxels[perm,:]
    grp_data = grp_data[perm]

    perm = np.lexsort(label_voxels.T)
    label_voxels = label_voxels[perm,:]
    label_data = label_data[perm]

    # step 2: remove duplicates
    sel1 = filter_duplicate_voxels(grp_voxels, usebatch=False)
    inds1 = np.where(sel1)[0]
    grp_voxels = grp_voxels[inds1,:]
    grp_data = grp_data[inds1]

    sel2 = filter_nonimg_voxels(grp_voxels, label_voxels[(label_data<4).reshape((-1,)),:], usebatch=False)
    inds2 = np.where(sel2)[0]
    grp_voxels = grp_voxels[inds2]
    grp_data = grp_data[inds2]

    return grp_voxels, np.flip(grp_data, axis=1)


def parse_sparse3d_fragment(data):
    """
    A function to retrieve clusters tensor

    Parameters
    ----------
    data: list
        length 1 array of larcv::EventClusterVoxel3D

    Returns
    -------
    np_voxels: np.ndarray
        a numpy array with the shape (N,3) where 3 represents (x,y,z)
        coordinate
    np_features: np.ndarray
        a numpy array with the shape (N,2) where 2 is cluster id and voxel value respectively
    """
    img_voxels, img_data = parse_sparse3d_scn(data)
    perm = np.lexsort(img_voxels.T)
    img_voxels = img_voxels[perm]
    img_data = img_data[perm]
    img_voxels, unique_indices = np.unique(img_voxels, axis=0, return_index=True)
    img_data = img_data[unique_indices]
    mask = img_data.squeeze(1) < 4
    img_voxels, img_data = img_voxels[mask], img_data[mask]
    perm = np.lexsort(img_voxels.T)
    img_voxels = img_voxels[perm]
    img_data = img_data[perm]

    return img_voxels, img_data


def parse_cluster3d_clean(data):
    """
    A function to retrieve clusters tensor.  Do the following cleaning:

    1) lexicographically sort group data (images are lexicographically sorted)

    2) remove voxels from group data that are not in image

    3) choose only one group per voxel (by lexicographic order)

    Parameters
    ----------
    data: list
        length 3 array of larcv::EventClusterVoxel3D, larcv::EventSparseTensor3D
        and larcv::EventParticle

    Returns
    -------
    np_voxels: np.ndarray
        a numpy array with the shape (N,3) where 3 represents (x,y,z)
        coordinate
    np_features: np.ndarray
        a numpy array with the shape (N,2) where 2 represents (value, cluster_id)

    See Also
    --------
    parse_cluster3d_full
    """
    grp_voxels, grp_data = parse_cluster3d_full(data)
    return grp_voxels, grp_data[:,:2]
    img_voxels, img_data = parse_sparse3d_scn([data[1]])

    # step 1: lexicographically sort group data
    perm = np.lexsort(grp_voxels.T)
    grp_voxels = grp_voxels[perm,:]
    grp_data = grp_data[perm]

    perm = np.lexsort(img_voxels.T)
    img_voxels = img_voxels[perm,:]
    img_data = img_data[perm]

    # step 2: remove duplicates
    sel1 = filter_duplicate_voxels(grp_voxels, usebatch=False)
    inds1 = np.where(sel1)[0]
    grp_voxels = grp_voxels[inds1,:]
    grp_data = grp_data[inds1]

    # step 3: remove voxels not in image
    sel2 = filter_nonimg_voxels(grp_voxels, img_voxels, usebatch=False)
    inds2 = np.where(sel2)[0]
    grp_voxels = grp_voxels[inds2,:]
    grp_data = grp_data[inds2]

    return grp_voxels, grp_data


def clean_data(grp_voxels, grp_data, img_voxels, img_data, meta):
    """
    Helper that factorizes common cleaning operations required
    when trying to match true sparse3d and cluster3d data products.

    1) lexicographically sort group data (images are lexicographically sorted)

    2) remove voxels from group data that are not in image

    3) choose only one group per voxel (by lexicographic order)

    Parameters
    ----------
    grp_voxels: np.ndarray
    grp_data: np.ndarray
    img_voxels: np.ndarray
    img_data: np.ndarray
    meta: larcv::Meta

    Returns
    -------
    grp_voxels: np.ndarray
    grp_data: np.ndarray
    """
    # step 1: lexicographically sort group data
    perm = np.lexsort(grp_voxels.T)
    grp_voxels = grp_voxels[perm,:]
    grp_data = grp_data[perm]

    perm = np.lexsort(img_voxels.T)
    img_voxels = img_voxels[perm,:]
    img_data = img_data[perm]

    # step 2: remove duplicates
    sel1 = filter_duplicate_voxels_ref(grp_voxels, grp_data[:,-1],meta, usebatch=True, precedence=[0,2,1,3,4])
    inds1 = np.where(sel1)[0]
    grp_voxels = grp_voxels[inds1,:]
    grp_data = grp_data[inds1]

    # step 3: remove voxels not in image
    sel2 = filter_nonimg_voxels(grp_voxels, img_voxels, usebatch=False)
    inds2 = np.where(sel2)[0]
    grp_voxels = grp_voxels[inds2,:]
    grp_data = grp_data[inds2]
    return grp_voxels, grp_data


def parse_cluster3d_clean_full(data):
    """
    A function to retrieve clusters tensor.  Do the following cleaning:

    1) lexicographically sort group data (images are lexicographically sorted)

    2) remove voxels from group data that are not in image

    3) choose only one group per voxel (by lexicographic order)

    Parameters
    ----------
    data: list
        length 3 array of larcv::EventClusterVoxel3D, larcv::EventParticle and larcv::EventSparseTensor3D

    Returns
    -------
    grp_voxels: np.ndarray
        a numpy array with the shape (N,3) where 3 represents (x,y,z)
        coordinate
    grp_data: np.ndarray
        a numpy array with the shape (N,4) where 4 represens (value, cluster_id, group_id, sem_type)

    See Also
    --------
    parse_cluster3d_full
    """
    grp_voxels, grp_data = parse_cluster3d_full(data[:-1])
    img_voxels, img_data = parse_sparse3d_scn([data[-1]])

    grp_voxels, grp_data = clean_data(grp_voxels, grp_data, img_voxels, img_data, data[0].meta())

    # step 4: override semantic labels with those from sparse3d
    # and give labels -1 to all voxels of class 4 and above
    grp_data[:,-1] = img_data[:,-1]
    grp_data[img_data[:,-1] > 3,1:5] = -1

    return grp_voxels, grp_data


def parse_sparse3d_clean(data):
    """
    A function to retrieve clusters tensor.  Do the following cleaning:

    1) lexicographically sort coordinates

    2) choose only one group per voxel (by lexicographic order)

    3) get labels from the image labels for each voxel in addition to groups

    Parameters
    ----------
    data: list
        length 3 array of larcv::EventSparseTensor3D
        Typically [sparse3d_mcst_reco, sparse3d_mcst_reco_group, sparse3d_fivetypes_reco]

    Returns
    -------
    grp_voxels: np.ndarray
        a numpy array with the shape (N,3) where 3 represents (x,y,z)
        coordinate
    grp_data: np.ndarray
        a numpy array with the shape (N,3) where 3 is energy + cluster id + label

    See Also
    --------
    parse_sparse3d_scn
    """
    img_voxels, img_data = parse_sparse3d_scn([data[0]])
    perm = np.lexsort(img_voxels.T)
    img_voxels = img_voxels[perm]
    #img_data = img_data[perm]
    img_voxels, unique_indices = np.unique(img_voxels, axis=0, return_index=True)
    #img_data = img_data[unique_indices]

    grp_voxels, grp_data = parse_sparse3d_scn([data[1]])
    perm = np.lexsort(grp_voxels.T)
    grp_voxels = grp_voxels[perm]
    grp_data = grp_data[perm]
    grp_voxels, unique_indices = np.unique(grp_voxels, axis=0, return_index=True)
    grp_data = grp_data[unique_indices]

    label_voxels, label_data = parse_sparse3d_scn([data[2]])
    perm = np.lexsort(label_voxels.T)
    label_voxels = label_voxels[perm]
    label_data = label_data[perm]
    label_voxels, unique_indices = np.unique(label_voxels, axis=0, return_index=True)
    label_data = label_data[unique_indices]

    sel2 = filter_nonimg_voxels(grp_voxels, label_voxels[(label_data<5).reshape((-1,)),:], usebatch=False)
    inds2 = np.where(sel2)[0]
    grp_voxels = grp_voxels[inds2]
    grp_data = grp_data[inds2]

    sel2 = filter_nonimg_voxels(img_voxels, label_voxels[(label_data<5).reshape((-1,)),:], usebatch=False)
    inds2 = np.where(sel2)[0]
    img_voxels = img_voxels[inds2]
    img_data = img_data[inds2]
    return grp_voxels, np.concatenate([img_data, grp_data, label_data[label_data<5][:, None]], axis=1)


def parse_cluster3d_scales(data):
    """
    Retrieves clusters tensors at different spatial sizes.

    Parameters
    ----------
    data: list
        length 2 array of larcv::EventClusterVoxel3D and larcv::EventSparseTensor3D

    Returns
    -------
    list of tuples
    """
    grp_voxels, grp_data = parse_cluster3d_clean_full(data)
    spatial_size = data[0].meta().num_voxel_x()
    max_depth = int(np.floor(np.log2(spatial_size))-1)
    scales = []
    for d in range(max_depth):
        scale_voxels = np.floor(grp_voxels/2**d)#.astype(int)
        scale_voxels, unique_indices = np.unique(scale_voxels, axis=0, return_index=True)
        scale_data = grp_data[unique_indices]
        scales.append((scale_voxels, scale_data))
    return scales


def parse_sparse3d_scn_scales(data):
    """
    Retrieves sparse tensors at different spatial sizes.

    Parameters
    ----------
    data: list
        length 1 array of larcv::EventSparseTensor3D

    Returns
    -------
    list of tuples
    """
    grp_voxels, grp_data = parse_sparse3d_scn(data)
    perm = np.lexsort(grp_voxels.T)
    grp_voxels = grp_voxels[perm]
    grp_data = grp_data[perm]

    spatial_size = data[0].meta().num_voxel_x()
    max_depth = int(np.floor(np.log2(spatial_size))-1)
    scales = []
    for d in range(max_depth):
        scale_voxels = np.floor(grp_voxels/2**d)#.astype(int)
        scale_voxels, unique_indices = np.unique(scale_voxels, axis=0, return_index=True)
        scale_data = grp_data[unique_indices]
        # perm = np.lexsort(scale_voxels.T)
        # scale_voxels = scale_voxels[perm]
        # scale_data = scale_data[perm]
        scales.append((scale_voxels, scale_data))
    return scales


<<<<<<< HEAD
def parse_sparse3d_scn_256(data):
    """
    Retrieves sparse tensors at different spatial sizes.
    Parameters
    ----------
    data: list
        length 1 array of larcv::EventSparseTensor3D
    Returns
    -------
    list of tuples
    """
    grp_voxels, grp_data = parse_sparse3d_scn(data)
    perm = np.lexsort(grp_voxels.T)
    grp_voxels = grp_voxels[perm]
    grp_data = grp_data[perm]

    spatial_size = data[0].meta().num_voxel_x()
    scale_voxels = np.floor(grp_voxels/3)#.astype(int)
    scale_voxels, unique_indices = np.unique(scale_voxels, axis=0, return_index=True)
    scale_data = grp_data[unique_indices]
    return scale_voxels, scale_data
=======
def parse_run_info(data):
    """
    Parse run info (run, subrun, event number)
    Parameters
    ----------
    data: (1, ) array_like
        data to get run info from
    Returns
    -------
    output: tuple
         (run, subrun, event)
    """
    return data[0].run(), data[0].subrun(), data[0].event()
>>>>>>> 384fec2d
<|MERGE_RESOLUTION|>--- conflicted
+++ resolved
@@ -368,7 +368,6 @@
     Function that returns particle coordinates (start and end) and start time.
 
     This is used for particle clustering into interactions
-<<<<<<< HEAD
 
     Parameters
     ----------
@@ -378,15 +377,9 @@
 
     Returns
     -------
-    numpy.ndarray (N,7)
+    numpy.ndarray (N,8)
         [first_step_x, first_step_y, first_step_z,
-        last_step_x, last_step_y, last_step_z, first_step_t]
-=======
-    :param data:
-    :return: numpy.ndarray (N,8) -> [first_step_x, first_step_y, first_step_z,
-                                     last_step_x, last_step_y, last_step_z,
-                                     first_step_t, shape_id]
->>>>>>> 384fec2d
+        last_step_x, last_step_y, last_step_z, first_step_t, shape_id]
     '''
     # Scale particle coordinates to image size
     particles = parse_particle_asis(data)
@@ -1309,29 +1302,6 @@
     return scales
 
 
-<<<<<<< HEAD
-def parse_sparse3d_scn_256(data):
-    """
-    Retrieves sparse tensors at different spatial sizes.
-    Parameters
-    ----------
-    data: list
-        length 1 array of larcv::EventSparseTensor3D
-    Returns
-    -------
-    list of tuples
-    """
-    grp_voxels, grp_data = parse_sparse3d_scn(data)
-    perm = np.lexsort(grp_voxels.T)
-    grp_voxels = grp_voxels[perm]
-    grp_data = grp_data[perm]
-
-    spatial_size = data[0].meta().num_voxel_x()
-    scale_voxels = np.floor(grp_voxels/3)#.astype(int)
-    scale_voxels, unique_indices = np.unique(scale_voxels, axis=0, return_index=True)
-    scale_data = grp_data[unique_indices]
-    return scale_voxels, scale_data
-=======
 def parse_run_info(data):
     """
     Parse run info (run, subrun, event number)
@@ -1344,5 +1314,4 @@
     output: tuple
          (run, subrun, event)
     """
-    return data[0].run(), data[0].subrun(), data[0].event()
->>>>>>> 384fec2d
+    return data[0].run(), data[0].subrun(), data[0].event()