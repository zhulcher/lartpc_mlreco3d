from __future__ import absolute_import
from __future__ import division
from __future__ import print_function
import warnings
import torch
import time
import os
from mlreco.models import construct
from mlreco.utils.data_parallel import DataParallel
import numpy as np
from mlreco.utils.utils import to_numpy
import re


class trainval(object):
    """
    Groups all relevant functions for forward/backward of a network.
    """
    def __init__(self, cfg):
        self.tspent = {}
        self.tspent_sum = {}
        self._model_config = cfg['model']
        self._training_config = cfg['training']
        self._iotool_config = cfg['iotool']

        self._weight_prefix = self._training_config.get('weight_prefix', '')
        self._batch_size = self._iotool_config.get('batch_size', 1)
        self._minibatch_size = self._training_config.get('minibatch_size', -1)
        self._gpus = self._training_config.get('gpus', [])
        self._input_keys = self._model_config.get('network_input', [])
        self._loss_keys = self._model_config.get('loss_input', [])
        self._train = self._training_config.get('train', True)
        self._model_name = self._model_config.get('name', '')
        self._learning_rate = self._training_config.get('learning_rate') # deprecate to move to optimizer args
        self._model_path = self._training_config.get('model_path', '')
        
        # optimizer
        optim_cfg = self._training_config.get('optimizer')
        if optim_cfg is not None:
            self._optim = optim_cfg.get('name', 'Adam')
            self._optim_args = optim_cfg.get('args', {}) # default empty dict
        else:
            # default
            self._optim = 'Adam'
            self._optim_args = {}
            
        # handle learning rate being set in multiple locations
        if self._optim_args.get('lr') is not None:
            if self._learning_rate is not None:
                    warnings.warn("Learning rate set in two locations.  Using rate in optimizer_args")  
        else:
            # just set learning rate
            if self._learning_rate is not None:
                self._optim_args['lr'] = self._learning_rate
            else:
                # default
                self._optim_args['lr'] = 0.001
        
        # learning rate scheduler
        schedule_cfg = self._training_config.get('lr_scheduler')
        if schedule_cfg is not None:
            self._lr_scheduler = schedule_cfg.get('name')
            self._lr_scheduler_args = schedule_cfg.get('args', {})
            # add mode: iteration or epoch
        else:
            self._lr_scheduler = None

    def backward(self):
        total_loss = 0.0
        for loss in self._loss:
            total_loss += loss
        total_loss /= len(self._loss)
        self._loss = []  # Reset loss accumulator

        self._optimizer.zero_grad()  # Reset gradients accumulation
        total_loss.backward()
        # torch.nn.utils.clip_grad_norm_(self._net.parameters(), 1.0)
        self._optimizer.step()
        # note that scheduler is stepped every iteration, not every epoch
        if self._scheduler is not None:
            self._scheduler.step()

    def save_state(self, iteration):
        tstart = time.time()
        if len(self._weight_prefix) > 0:
            filename = '%s-%d.ckpt' % (self._weight_prefix, iteration)
            torch.save({
                'global_step': iteration,
                'state_dict': self._net.state_dict(),
                'optimizer': self._optimizer.state_dict()
            }, filename)
        self.tspent['save'] = time.time() - tstart

    def train_step(self, data_blob):
        """
        data_blob is the output of the function get_data_minibatched.
        It is a dictionary where data_blob[key] = list of length
        BATCH_SIZE / (MINIBATCH_SIZE * len(GPUS))
        """
        tstart = time.time()
        self._loss = []  # Initialize loss accumulator
        res_combined = self.forward(data_blob)
        # Run backward once for all the previous forward
        self.backward()
        self.tspent['train'] = time.time() - tstart
        self.tspent_sum['train'] += self.tspent['train']
        return res_combined

    def forward(self, data_blob):
        """
        Run forward for
        flags.BATCH_SIZE / (flags.MINIBATCH_SIZE * len(flags.GPUS)) times
        """
        res_combined = {}
        #for idx in range(int(self._batch_size / (self._minibatch_size * max(1,len(self._gpus))))):
        for idx in range(int(self._batch_size / (self._minibatch_size * max(1,len(self._gpus))))):
            blob = {}
            for key in data_blob.keys():
                blob[key] = data_blob[key][idx]
            res = self._forward(blob)
            for key in res.keys():
                if key not in res_combined:
                    res_combined[key] = []
                res_combined[key].extend(res[key])
        return res_combined

    def _forward(self, data_blob):
        """
        data/label/weight are lists of size minibatch size.
        For sparse uresnet:
        data[0]: shape=(N, 5)
        where N = total nb points in all events of the minibatch
        For dense uresnet:
        data[0]: shape=(minibatch size, channel, spatial size, spatial size, spatial size)
        """
        input_keys = self._input_keys
        loss_keys = self._loss_keys
        with torch.set_grad_enabled(self._train):
            # Segmentation
            # FIXME set requires_grad = false for labels/weights?
            for key in data_blob:
                if isinstance(data_blob[key][0], list):
                    data_blob[key] = [[torch.as_tensor(d).cuda() if len(self._gpus) else torch.as_tensor(d) for d in scale] for scale in data_blob[key]]
                else:
                    data_blob[key] = [torch.as_tensor(d).cuda() if len(self._gpus) else torch.as_tensor(d) for d in data_blob[key]]
            data = []
            for i in range(max(1,len(self._gpus))):
                data.append([data_blob[key][i] for key in input_keys])
            tstart = time.time()

            if not torch.cuda.is_available():
                data = data[0]

            result = self._net(data)

            if not torch.cuda.is_available():
                data = [data]

            # Compute the loss
            if loss_keys:
                loss_acc = self._criterion(result, *tuple([data_blob[key] for key in loss_keys]))

                if self._train:
                    self._loss.append(loss_acc['loss'])

            self.tspent['forward'] = time.time() - tstart
            self.tspent_sum['forward'] += self.tspent['forward']

            # Record results
            res = {}
            for label in loss_acc:
                res[label] = [loss_acc[label].cpu().item() if isinstance(loss_acc[label], torch.Tensor) else loss_acc[label]]
            # Use analysis keys to also get tensors
            #if 'analysis_keys' in self._model_config:
            #    for key in self._model_config['analysis_keys']:
            #        res[key] = [s.cpu().detach().numpy() for s in result[self._model_config['analysis_keys'][key]]]
            for key in result.keys():
<<<<<<< HEAD
                if len(result[key]) == 0:
                    continue
                if isinstance(result[key][0], list):
                    res[key] = [[to_numpy(s) for s in x] for x in result[key]]
                else:
                    res[key] = [to_numpy(s) for s in result[key]]
=======
                res[key] = [s.cpu().detach().numpy() for s in result[key]]
>>>>>>> 35e16df9
            return res

    def initialize(self):
        # To use DataParallel all the inputs must be on devices[0] first
        model = None

        model,criterion = construct(self._model_name)
        self._criterion = criterion(self._model_config).cuda() if len(self._gpus) else criterion(self._model_config)


        self.tspent_sum['forward'] = self.tspent_sum['train'] = self.tspent_sum['save'] = 0.
        self.tspent['forward'] = self.tspent['train'] = self.tspent['save'] = 0.

        self._net = DataParallel(model(self._model_config),
                                      device_ids=self._gpus)

        if self._train:
            self._net.train().cuda() if len(self._gpus) else self._net.train()
        else:
            self._net.eval().cuda() if len(self._gpus) else self._net.eval()

        
        optim_class = eval('torch.optim.' + self._optim)
        self._optimizer = optim_class(self._net.parameters(), **self._optim_args)
        
        # learning rate scheduler
        if self._lr_scheduler is not None:
            scheduler_class = eval('torch.optim.lr_scheduler.' + self._lr_scheduler)
            self._scheduler = scheduler_class(self._optimizer, **self._lr_scheduler_args)
        else:
            self._scheduler = None
        
            
        self._softmax = torch.nn.Softmax(dim=1 if 'sparse' in self._model_name else 0)

        iteration = 0
        model_paths = []
        if self._model_path and self._model_path != '':
            model_paths.append(('', self._model_path))
        for module in self._model_config['modules']:
            if 'model_path' in self._model_config['modules'][module] and self._model_config['modules'][module]['model_path'] != '':
                model_paths.append((module, self._model_config['modules'][module]['model_path']))

        if model_paths:
            for module, model_path in model_paths:
                if not os.path.isfile(model_path):
                    raise ValueError('File not found: %s for module %s\n' % (model_path, module))
                print('Restoring weights from %s...' % model_path)
                with open(model_path, 'rb') as f:
                    checkpoint = torch.load(f, map_location='cpu')
                    # Edit checkpoint variable names
                    for name in self._net.state_dict():
                        other_name = re.sub(module + '.', '', name)
                        # print(module, name, other_name, other_name in checkpoint['state_dict'])
                        if other_name in checkpoint['state_dict']:
                            checkpoint['state_dict'][name] = checkpoint['state_dict'].pop(other_name)

                    bad_keys = self._net.load_state_dict(checkpoint['state_dict'], strict=False)

                    if len(bad_keys.unexpected_keys) > 0:
                        print("INCOMPATIBLE KEYS!")
                        print(bad_keys.unexpected_keys)
                        print("make sure your module is named ", module)

                    # FIXME only restore optimizer for whole model?
                    # To restore it partially we need to implement our own
                    # version of optimizer.load_state_dict.
                    if self._train and module == '':
                        # This overwrites the learning rate, so reset the learning rate
                        self._optimizer.load_state_dict(checkpoint['optimizer'])
                        for g in self._optimizer.param_groups:
                            g['lr'] = self._learning_rate
                    if module == '':  # Root model sets iteration
                        iteration = checkpoint['global_step'] + 1
                print('Done.')

        return iteration<|MERGE_RESOLUTION|>--- conflicted
+++ resolved
@@ -175,16 +175,12 @@
             #    for key in self._model_config['analysis_keys']:
             #        res[key] = [s.cpu().detach().numpy() for s in result[self._model_config['analysis_keys'][key]]]
             for key in result.keys():
-<<<<<<< HEAD
                 if len(result[key]) == 0:
                     continue
                 if isinstance(result[key][0], list):
                     res[key] = [[to_numpy(s) for s in x] for x in result[key]]
                 else:
                     res[key] = [to_numpy(s) for s in result[key]]
-=======
-                res[key] = [s.cpu().detach().numpy() for s in result[key]]
->>>>>>> 35e16df9
             return res
 
     def initialize(self):
