--- conflicted
+++ resolved
@@ -1,9 +1,6 @@
-<<<<<<< HEAD
-=======
 from __future__ import absolute_import
 from __future__ import division
 from __future__ import print_function
->>>>>>> 2654582e
 import numpy as np
 import pandas as pd
 import sys
@@ -13,41 +10,12 @@
 import time
 from scipy.spatial.distance import cdist
 from sklearn.metrics import adjusted_rand_score as ari
-<<<<<<< HEAD
-from pathlib import Path
-=======
->>>>>>> 2654582e
 import argparse
 
 current_directory = os.path.dirname(os.path.abspath(__file__))
 current_directory = os.path.dirname(current_directory)
 sys.path.insert(0, current_directory)
 
-<<<<<<< HEAD
-from mlreco.main_funcs import process_config, train, inference
-from mlreco.utils.metrics import *
-from mlreco.trainval import trainval
-from mlreco.main_funcs import process_config
-from mlreco.iotools.factories import loader_factory
-from mlreco.main_funcs import cycle
-from sklearn.cluster import DBSCAN
-
-from pprint import pprint
-
-
-def get_optimal_parameters(fname, metric='SBD'):
-    '''
-    Retrives optimal seediness and probability thresholds for dense clustering.
-
-    INPUTS:
-        - fname: post-processing output filename (*.csv file)
-        - metric: name of performance metric for which to optimize values on. 
-
-    RETURNS:
-        - s_thresholds: dict of { semantic class : optimal seediness threshold } pairs
-        - p_thresholds: dict of { semantic class : optimal pvalue threshold } pairs
-        - max_values: maximum value of metric using optimal thresholding values. 
-=======
 from mlreco.utils.metrics import *
 from mlreco.trainval import trainval
 from mlreco.iotools.factories import loader_factory
@@ -67,7 +35,6 @@
         - s_thresholds: dict of { semantic class : optimal seediness threshold } pairs
         - p_thresholds: dict of { semantic class : optimal pvalue threshold } pairs
         - max_values: maximum value of metric using optimal thresholding values.
->>>>>>> 2654582e
 
     '''
     data = pd.read_csv(fname)
@@ -91,11 +58,7 @@
 
 
 def make_inference_cfg(train_cfg, gpu=1, snapshot=None, batch_size=1, model_path=None):
-<<<<<<< HEAD
-
-=======
     from mlreco.main_funcs import process_config
->>>>>>> 2654582e
     cfg = yaml.load(open(train_cfg, 'r'), Loader=yaml.Loader)
     process_config(cfg)
     inference_cfg = cfg.copy()
@@ -208,16 +171,10 @@
     return group_ids, cluster_means
 
 
-<<<<<<< HEAD
-def fit_predict(embeddings, seediness, margins, fitfunc, 
-                s_threshold=0.0, p_threshold=0.5):
-    device = embeddings.device
-=======
 def fit_predict(embeddings, seediness, margins, fitfunc,
                 s_threshold=0.0, p_threshold=0.5):
     device = embeddings.device
     seediness = torch.squeeze(seediness)
->>>>>>> 2654582e
     num_points = embeddings.shape[0]
     count = 0
     probs = []
@@ -239,16 +196,10 @@
     return labels
 
 
-<<<<<<< HEAD
-def fit_predict_np(embeddings, seediness, margins, fitfunc, 
-                s_threshold=0.0, p_threshold=0.5):
-    num_points = embeddings.shape[0]
-=======
 def fit_predict_np(embeddings, seediness, margins, fitfunc,
                 s_threshold=0.0, p_threshold=0.5):
     num_points = embeddings.shape[0]
     seediness = np.squeeze(seediness)
->>>>>>> 2654582e
     count = 0
     probs = []
     unclustered = np.ones(num_points, dtype=np.byte)
@@ -309,10 +260,7 @@
 #----------------VARIOUS POST-PROCESSING ROUTINES FOR ANALYSIS---------------
 
 def main_loop_parameter_search(train_cfg, **kwargs):
-<<<<<<< HEAD
-=======
     from mlreco.main_funcs import cycle
->>>>>>> 2654582e
     inference_cfg = make_inference_cfg(train_cfg, gpu=kwargs['gpu'], batch_size=1,
                         model_path=kwargs['model_path'])
     start_index = kwargs.get('start_index', 0)
@@ -349,7 +297,6 @@
         margins = res['margins'][0].reshape(-1, )
         # print(data_blob['segment_label'][0])
         # print(data_blob['cluster_label'][0])
-<<<<<<< HEAD
         if isinstance(data_blob['cluster_label'][0], torch.Tensor):
             semantic_labels = data_blob['cluster_label'][0][:, -1].detach().cpu().numpy()
             print(semantic_labels.shape)
@@ -368,16 +315,6 @@
             # print(semantic_labels)
             # print(np.unique(cluster_labels))
             coords = data_blob['input_data'][0][:, :3]
-=======
-        semantic_labels = data_blob['cluster_label'][0][:, -1]
-        print(semantic_labels.shape)
-        print(embedding.shape)
-        cluster_labels = data_blob['cluster_label'][0][:, 5]
-        # print(data_blob['segment_label'][0])
-        # print(semantic_labels)
-        # print(np.unique(cluster_labels))
-        coords = data_blob['input_data'][0][:, :3]
->>>>>>> 2654582e
         index = data_blob['index'][0]
 
         acc_dict = {}
@@ -420,11 +357,7 @@
 
 
 def main_loop(train_cfg, **kwargs):
-<<<<<<< HEAD
-
-=======
     from mlreco.main_funcs import cycle
->>>>>>> 2654582e
     inference_cfg = make_inference_cfg(train_cfg, gpu=kwargs['gpu'], batch_size=1,
                         model_path=kwargs['model_path'])
     start_index = kwargs.get('start_index', 0)
@@ -455,7 +388,6 @@
         margins = res['margins'][0].reshape(-1, )
         # print(data_blob['segment_label'][0])
         # print(data_blob['cluster_label'][0])
-<<<<<<< HEAD
         if isinstance(data_blob['cluster_label'][0], torch.Tensor):
             semantic_labels = data_blob['cluster_label'][0][:, -1].detach().cpu().numpy()
             cluster_labels = data_blob['cluster_label'][0][:, 5].detach().cpu().numpy()
@@ -470,11 +402,6 @@
             # print(semantic_labels)
             # print(np.unique(cluster_labels))
             coords = data_blob['input_data'][0][:, :3]
-=======
-        semantic_labels = data_blob['cluster_label'][0][:, -1]
-        cluster_labels = data_blob['cluster_label'][0][:, 5]
-        coords = data_blob['input_data'][0][:, :3]
->>>>>>> 2654582e
         index = data_blob['index'][0]
 
         acc_dict = {}
@@ -490,11 +417,7 @@
             margins_class = margins[semantic_mask]
 
             start = time.time()
-<<<<<<< HEAD
             pred = fit_predict_np(embedding_class, seed_class, margins_class, gaussian_kernel,
-=======
-            pred = fit_predict(embedding_class, seed_class, margins_class, gaussian_kernel,
->>>>>>> 2654582e
                                 s_threshold=s_thresholds[int(c)], p_threshold=p_thresholds[int(c)])
             end = time.time()
             post_time = float(end-start)
@@ -508,11 +431,7 @@
             pred_num_clusters = len(np.unique(pred))
             row = (index, c, ari, purity, efficiency, fscore, sbd, \
                 true_num_clusters, pred_num_clusters, s_thresholds[int(c)], p_thresholds[int(c)],
-<<<<<<< HEAD
                 forward_time, post_time)
-=======
-                forward_time, post_time, voxel_count)
->>>>>>> 2654582e
             output.append(row)
             print("ARI = ", ari)
             print("SBD = ", sbd)
@@ -520,20 +439,12 @@
 
     output = pd.DataFrame(output, columns=['Index', 'Class', 'ARI',
                 'Purity', 'Efficiency', 'FScore', 'SBD', 'true_num_clusters', 'pred_num_clusters',
-<<<<<<< HEAD
                 'seed_threshold', 'prob_threshold', 'forward_time', 'post_time'])
-=======
-                'seed_threshold', 'prob_threshold', 'forward_time', 'post_time', 'voxel_count'])
->>>>>>> 2654582e
     return output
 
 
 def main_loop_voxel_cut(train_cfg, **kwargs):
-<<<<<<< HEAD
-
-=======
     from mlreco.main_funcs import cycle
->>>>>>> 2654582e
     inference_cfg = make_inference_cfg(train_cfg, gpu=kwargs['gpu'], batch_size=1,
                         model_path=kwargs['model_path'])
     start_index = kwargs.get('start_index', 0)
