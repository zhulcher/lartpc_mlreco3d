--- conflicted
+++ resolved
@@ -157,7 +157,6 @@
             edge_pred.append(out[0][0])
             edges.append(edge_index)
             
-<<<<<<< HEAD
             #print(out[0][0].shape)
 
             matched, found_match = self.assign_clusters(edge_index,
@@ -293,20 +292,6 @@
             total_pur += pur
             total_eff += eff
 
-=======
-            #print(out['edge_pred'].shape)
-            
-            matched, found_match = self.assign_clusters(edge_index,
-                                                        out['edge_pred'][:,1] - out['edge_pred'][:,0],
-                                                        others,
-                                                        matched,
-                                                        self.thresh)
-            
-            # print(edges)
-            # print(edge_pred)
-        #print('num iterations: ', counter)
-            
->>>>>>> 0e8b083e
         return {
             'primary_fdr': total_primary_fdr/ngpus,
             'primary_acc': total_primary_acc/ngpus,
@@ -319,129 +304,8 @@
             'loss': total_loss/ngpus,
             'n_iter': total_iter
         }
-<<<<<<< HEAD
-
-
-=======
-    
-
-class IterEdgeChannelLoss(torch.nn.Module):
-    def __init__(self, cfg):
-        # torch.nn.MSELoss(reduction='sum')
-        # torch.nn.L1Loss(reduction='sum')
-        super(IterEdgeChannelLoss, self).__init__()
-        self.model_config = cfg['modules']['iter_edge_model']
-
-        self.remove_compton = self.model_config.get('remove_compton', True)
-        self.compton_thresh = self.model_config.get('compton_thresh', 30)
-        self.pmd = self.model_config.get('primary_max_dist')
-        
-        self.reduction = self.model_config.get('reduction', 'mean')
-        self.loss = self.model_config.get('loss', 'CE')
-        
-        if self.loss == 'CE':
-            self.lossfn = torch.nn.CrossEntropyLoss(reduction=self.reduction)
-        elif self.loss == 'MM':
-            p = self.model_config.get('p', 1)
-            margin = self.model_config.get('margin', 1.0)
-            self.lossfn = torch.nn.MultiMarginLoss(p=p, margin=margin, reduction=self.reduction)
-        else:
-            raise Exception('unrecognized loss: ' + self.loss)
-        
-        
-    def forward(self, out, data0, data1, data2):
-        """
-        out:
-            dictionary output from GNN Model
-            keys:
-                'edge_pred': predicted edge weights from model forward
-        data:
-            data[0] - 5 types data
-            data[1] - groups data
-            data[2] - primary data
-        """
-        data0 = data0[0]
-        data1 = data1[0]
-        data2 = data2[0]
-
-        clusts = form_clusters_new(data0)
-
-        # remove compton clusters
-        # if no cluster fits this condition, return
-        if self.remove_compton:
-            selection = filter_compton(clusts) # non-compton looking clusters
-            if not len(selection):
-                edge_pred = out['edge_pred'][0]
-                total_loss = self.lossfn(edge_pred, edge_pred)
-                return {
-                    'accuracy': 1.,
-                    'loss': total_loss
-                }
-
-        clusts = clusts[selection]
-
-        # process group data
-        data_grp = data1
-
-        # form primary/secondary bipartite graph
-        primaries = assign_primaries(data2, clusts, data0)
-        batch = get_cluster_batch(data0, clusts)
-        # edge_index = primary_bipartite_incidence(batch, primaries)
-        group = get_cluster_label(data_grp, clusts)
-
-        primaries_true = assign_primaries(data2, clusts, data1, use_labels=True)
-        primary_fdr, primary_tdr, primary_acc = analyze_primaries(primaries, primaries_true)
-        
-        niter = out['n_iter'] # number of iterations
-        total_loss = torch.tensor(0, dtype=torch.float).cuda()
-        
-        # loop over iterations and add loss at each iter.
-        for j in range(niter):
-            # determine true assignments
-            edge_index = out['edges'][j]
-            edge_assn = edge_assignment(edge_index, batch, group, cuda=True, dtype=torch.long)
-
-            # get edge predictions (2 channels)
-            edge_pred = out['edge_pred'][j]
-
-            edge_assn = edge_assn.view(-1)
-
-            total_loss += self.lossfn(edge_pred, edge_assn)
-
-        # compute accuracy of assignment
-        total_acc = torch.tensor(
-            secondary_matching_vox_efficiency2(
-                out['matched'],
-                group,
-                primaries,
-                clusts
-            )
-        )
-        
-        # get clustering metrics
-        print(out['matched'].shape)
-        ari, ami, sbd, pur, eff = DBSCAN_cluster_metrics2(
-            out['matched'],
-            clusts,
-            group
-        )
-
-        return {
-            'primary_fdr': primary_fdr,
-            'primary_acc': primary_acc,
-            'ARI': ari,
-            'AMI': ami,
-            'SBD': sbd,
-            'purity': pur,
-            'efficiency': eff,
-            'accuracy': total_acc,
-            'loss': total_loss,
-            'n_iter': out['n_iter']
-        }
-
-    
-    
->>>>>>> 0e8b083e
+
+
 class IterEdgeLabelLoss(torch.nn.Module):
     def __init__(self, cfg):
         # torch.nn.MSELoss(reduction='sum')
