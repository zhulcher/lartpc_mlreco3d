--- conflicted
+++ resolved
@@ -34,7 +34,6 @@
         3D coordinates of the predicted interaction vertex
         in reconstruction (used for debugging)
     """
-<<<<<<< HEAD
     def __init__(self,
                  interaction_id: int = -1,
                  particles: List[Particle] = None,
@@ -78,60 +77,6 @@
         # Quantities to be set by the particle matcher
         self.match = np.empty(0, np.int64)
         self._match_counts = np.empty(0, np.float32)
-=======
-    def __init__(self, interaction_id: int, particles : OrderedDict, vertex=None, nu_id=-1, volume=0):
-        self.id = interaction_id
-        self.pid_keys = {
-            0: 'Photon',
-            1: 'Electron',
-            2: 'Muon',
-            3: 'Pion',
-            4: 'Proton',
-            -1: 'Other'
-        }
-        self.particles = particles
-        self.match = []
-        self._match_counts = {}
-        # Voxel indices of an interaction is defined by the union of
-        # constituent particle voxel indices
-        self.voxel_indices = []
-        self.points = []
-        self.depositions = []
-        for p in self.particles:
-            if p.points.shape[0] > 0:
-                self.voxel_indices.append(p.voxel_indices)
-                self.points.append(p.points)
-                self.depositions.append(p.depositions)
-                assert p.interaction_id == interaction_id
-        if len(self.voxel_indices) > 0:
-            self.voxel_indices = np.hstack(self.voxel_indices)
-        if len(self.points) > 0:
-            self.points = np.concatenate(self.points, axis=0)
-        if len(self.depositions) > 0:
-            self.depositions = np.hstack(self.depositions)
-
-        self.size = len(self.voxel_indices)
-        self.num_particles = len(self.particles)
-
-        self.get_particles_summary()
-
-        self.vertex = vertex
-        self.vertex_candidate_count = -1
-        if self.vertex is None:
-            self.vertex = np.array([-1, -1, -1])
-
-        self.nu_id = nu_id
-        self.volume = volume
-        self._pi0_tagged_photons = []
-
-
-    @property
-    def particles(self):
-        """
-        List of <Particle> objects that constitute this interaction.
-        """
-        return list(self._particles.values())
->>>>>>> 87e6094f
 
     def check_particle_input(self, x):
         """
@@ -181,16 +126,10 @@
             self.id, self.vertex[0], self.vertex[1], self.vertex[2])
         return msg + self._particles_summary
 
-<<<<<<< HEAD
     def _get_particles_summary(self, particles):
         primary_str = {True: '*', False: '-'}
         self._particles_summary = ""
         for p in sorted(particles, key=lambda x: x.is_primary, reverse=True):
             pmsg = "    {} Particle {}: PID = {}, Size = {}, Match = {} \n".format(
                 primary_str[p.is_primary], p.id, PID_LABELS[p.pid], p.size, str(p.match))
-            self._particles_summary += pmsg
-=======
-    def __repr__(self):
-        return "Interaction(id={}, vertex={}, size={}, nu_id={}, Particles={})".format(
-            self.id, str(self.vertex), self.size, self.nu_id, str(self.particle_ids))
->>>>>>> 87e6094f
+            self._particles_summary += pmsg