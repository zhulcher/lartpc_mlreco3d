# GNN that attempts to match clusters to groups
from __future__ import absolute_import
from __future__ import division
from __future__ import print_function
import torch
<<<<<<< HEAD
from torch.nn import Sequential as Seq, Linear as Lin, ReLU, Sigmoid, LeakyReLU, Dropout
from torch_geometric.nn import MetaLayer, GATConv
from mlreco.utils.gnn.cluster import form_clusters, get_cluster_batch, get_cluster_label, form_clusters_new
=======
import numpy as np
from torch.nn import Sequential as Seq, Linear as Lin, ReLU, Sigmoid, LeakyReLU, Dropout
from torch_geometric.nn import MetaLayer, GATConv
from mlreco.utils.gnn.cluster import get_cluster_batch, get_cluster_label, form_clusters_new
>>>>>>> 22586a5d
from mlreco.utils.gnn.primary import assign_primaries
from mlreco.utils.gnn.network import primary_bipartite_incidence
from mlreco.utils.gnn.compton import filter_compton
from mlreco.utils.gnn.data import cluster_vtx_features, cluster_edge_features, edge_assignment, cluster_vtx_features_old
<<<<<<< HEAD
from mlreco.utils.gnn.evaluation import secondary_vox_matching_efficiency
=======
from mlreco.utils.gnn.evaluation import secondary_matching_vox_efficiency
>>>>>>> 22586a5d
from mlreco.utils.groups import process_group_data

class BasicAttentionModel(torch.nn.Module):
    """
    Simple GNN with several edge convolutions, followed by MetLayer for edge prediction
    """
    def __init__(self, cfg):
        super(BasicAttentionModel, self).__init__()
        
        
        if 'modules' in cfg:
            self.model_config = cfg['modules']['attention_gnn']
        else:
            self.model_config = cfg
            
        self.nheads = self.model_config['nheads']
        
<<<<<<< HEAD
        # # first layer increases number of features from 4 to 16
        self.attn1 = GATConv(4, 16, heads=self.nheads, concat=False)
        # first layer increases number of features from 15 to 16
        # self.attn1 = GATConv(15, 16, heads=self.nheads, concat=False)
=======
        # first layer increases number of features from 4 to 16
        # self.attn1 = GATConv(4, 16, heads=self.nheads, concat=False)
        # first layer increases number of features from 15 to 16
        self.attn1 = GATConv(16, 16, heads=self.nheads, concat=False)
>>>>>>> 22586a5d
        
        # second layer increases number of features from 16 to 32
        self.attn2 = GATConv(16, 32, heads=self.nheads, concat=False)
        
        # third layer increases number of features from 32 to 64
        self.attn3 = GATConv(32, 64, heads=self.nheads, concat=False)
    
        # final prediction layer
        self.edge_pred_mlp = Seq(Lin(138, 64), Dropout(p=0.2), LeakyReLU(0.12), Dropout(p=0.2), Lin(64, 16), LeakyReLU(0.12), Lin(16,1), Sigmoid())
        
        def edge_pred_model(source, target, edge_attr, u, batch):
            out = torch.cat([source, target, edge_attr], dim=1)
            out = self.edge_pred_mlp(out)
            return out
        
        self.edge_predictor = MetaLayer(edge_pred_model, None, None)
        
        
    def forward(self, data):
        """
        inputs data:
            data[0] - dbscan data
<<<<<<< HEAD
            data[1] - groups data
            data[2] - primary data
=======
            data[1] - primary data
>>>>>>> 22586a5d
        """
        # need to form graph, then pass through GNN
        clusts = form_clusters_new(data[0])
        
        # remove track-like particles
        #types = get_cluster_label(data[0], clusts)
        #selection = types > 1 # 0 or 1 are track-like
        #clusts = clusts[selection]
        
        # remove compton clusters
        # if no cluster fits this condition, return
        selection = filter_compton(clusts) # non-compton looking clusters
        if not len(selection):
            e = torch.tensor([], requires_grad=True)
            if data[0].is_cuda:
                e.cuda()
            return e
        
        clusts = clusts[selection]
        
        # process group data
        # data_grp = process_group_data(data[1], data[0])
<<<<<<< HEAD
        data_grp = data[1]
        
        # form primary/secondary bipartite graph
        primaries = assign_primaries(data[2], clusts, data_grp)
=======
        # data_grp = data[1]
        
        # form primary/secondary bipartite graph
        primaries = assign_primaries(data[1], clusts, data[0])
>>>>>>> 22586a5d
        batch = get_cluster_batch(data[0], clusts)
        edge_index = primary_bipartite_incidence(batch, primaries, cuda=True)
        
        # obtain vertex features
<<<<<<< HEAD
        # x = cluster_vtx_features(data[0], clusts, cuda=True)
        x = cluster_vtx_features_old(data[0], clusts, cuda=True)
=======
        x = cluster_vtx_features(data[0], clusts, cuda=True)
        # x = cluster_vtx_features_old(data[0], clusts, cuda=True)
>>>>>>> 22586a5d
        #print("max input: ", torch.max(x.view(-1)))
        #print("min input: ", torch.min(x.view(-1)))
        # obtain edge features
        e = cluster_edge_features(data[0], clusts, edge_index, cuda=True)
        
        # go through layers
        x = self.attn1(x, edge_index)
        #print("max x: ", torch.max(x.view(-1)))
        #print("min x: ", torch.min(x.view(-1)))
        x = self.attn2(x, edge_index)
        #print("max x: ", torch.max(x.view(-1)))
        #print("min x: ", torch.min(x.view(-1)))
        x = self.attn3(x, edge_index)
        #print("max x: ", torch.max(x.view(-1)))
        #print("min x: ", torch.min(x.view(-1)))
        
        xbatch = torch.tensor(batch).cuda()
        x, e, u = self.edge_predictor(x, edge_index, e, u=None, batch=xbatch)
        print("max edge weight: ", torch.max(e.view(-1)))
        print("min edge weight: ", torch.min(e.view(-1)))
        return e
    
    
class EdgeLabelLoss(torch.nn.Module):
    def __init__(self, cfg):
        # torch.nn.MSELoss(reduction='sum')
        # torch.nn.L1Loss(reduction='sum')
        super(EdgeLabelLoss, self).__init__()
        self.model_config = cfg['modules']['attention_gnn']
        
        if 'loss' in self.model_config:
            if self.model_config['loss'] == 'L1':
                self.lossfn = torch.nn.L1Loss(reduction='sum')
            elif self.model_config['loss'] == 'L2':
                self.lossfn = torch.nn.MSELoss(reduction='sum')
        else:
            self.lossfn = torch.nn.L1Loss(reduction='sum')
        
        if 'balance_classes' in self.model_config:
            self.balance = self.model_config['balance_classes']
        else:
            # default behavior
            self.balance = True
        
    def forward(self, edge_pred, data0, data1, data2):
        """
        edge_pred:
            predicted edge weights from model forward
        data:
            data[0] - 5 types data
            data[1] - groups data
            data[2] - primary data
        """
        data0 = data0[0]
        data1 = data1[0]
        data2 = data2[0]
        # first decide what true edges should be
        # need to form graph, then pass through GNN
        # clusts = form_clusters(data0)
        clusts = form_clusters_new(data0)
        
        # remove track-like particles
        # types = get_cluster_label(data0, clusts)
        # selection = types > 1 # 0 or 1 are track-like
        # clusts = clusts[selection]
        
        # remove compton clusters
        # if no cluster fits this condition, return
        selection = filter_compton(clusts) # non-compton looking clusters
        if not len(selection):
            total_loss = self.lossfn(edge_pred, edge_pred)
            return {
                'accuracy': 1.,
                'loss_seg': total_loss
            }
        
        clusts = clusts[selection]
        
        # process group data
        # data_grp = process_group_data(data1, data0)
        data_grp = data1
        
        # form primary/secondary bipartite graph
<<<<<<< HEAD
        primaries = assign_primaries(data2, clusts, data_grp)
        batch = get_cluster_batch(data0, clusts)
        edge_index = primary_bipartite_incidence(batch, primaries)
        group = get_cluster_label(data_grp, clusts)
=======
        primaries = assign_primaries(data2, clusts, data0)
        batch = get_cluster_batch(data0, clusts)
        edge_index = primary_bipartite_incidence(batch, primaries)
        group = get_cluster_label(data_grp, clusts)
        
        primaries_true = assign_primaries(data2, clusts, data1, use_labels=True)
        print("primaries (est):  ", primaries)
        print("primaries (true): ", primaries_true)
>>>>>>> 22586a5d
        
        # determine true assignments
        edge_assn = edge_assignment(edge_index, batch, group, cuda=True)
        
        edge_assn = edge_assn.view(-1)
        edge_pred = edge_pred.view(-1)
        
        if self.balance:
            # weight edges so that 0/1 labels appear equally often
            ind0 = edge_assn == 0
            ind1 = edge_assn == 1
            # number in each class
            n0 = torch.sum(ind0).float()
            n1 = torch.sum(ind1).float()
            print("n0 = ", n0, " n1 = ", n1)
            # weights to balance classes
            w0 = n1 / (n0 + n1)
            w1 = n0 / (n0 + n1)
            print("w0 = ", w0, " w1 = ", w1)
            edge_assn[ind0] = w0 * edge_assn[ind0]
            edge_assn[ind1] = w1 * edge_assn[ind1]
            edge_pred = edge_pred.clone()
            edge_pred[ind0] = w0 * edge_pred[ind0]
            edge_pred[ind1] = w1 * edge_pred[ind1]
            
            
        
<<<<<<< HEAD
        total_loss = self.lossfn(edge_assn, edge_pred)
        
        # compute accuracy of assignment
        total_acc = torch.tensor(secondary_vox_matching_efficiency(edge_index, edge_assn, edge_pred, primaries, clusts, len(clusts)))
=======
        total_loss = self.lossfn(edge_pred, edge_assn)
        
        # compute accuracy of assignment
        # need to multiply by batch size to be accurate
        total_acc = (np.max(batch) + 1) * torch.tensor(secondary_matching_vox_efficiency(edge_index, edge_assn, edge_pred, primaries, clusts, len(clusts)))
>>>>>>> 22586a5d
        
        return {
            'accuracy': total_acc,
            'loss_seg': total_loss
        }<|MERGE_RESOLUTION|>--- conflicted
+++ resolved
@@ -3,25 +3,15 @@
 from __future__ import division
 from __future__ import print_function
 import torch
-<<<<<<< HEAD
-from torch.nn import Sequential as Seq, Linear as Lin, ReLU, Sigmoid, LeakyReLU, Dropout
-from torch_geometric.nn import MetaLayer, GATConv
-from mlreco.utils.gnn.cluster import form_clusters, get_cluster_batch, get_cluster_label, form_clusters_new
-=======
 import numpy as np
 from torch.nn import Sequential as Seq, Linear as Lin, ReLU, Sigmoid, LeakyReLU, Dropout
 from torch_geometric.nn import MetaLayer, GATConv
 from mlreco.utils.gnn.cluster import get_cluster_batch, get_cluster_label, form_clusters_new
->>>>>>> 22586a5d
 from mlreco.utils.gnn.primary import assign_primaries
 from mlreco.utils.gnn.network import primary_bipartite_incidence
 from mlreco.utils.gnn.compton import filter_compton
 from mlreco.utils.gnn.data import cluster_vtx_features, cluster_edge_features, edge_assignment, cluster_vtx_features_old
-<<<<<<< HEAD
-from mlreco.utils.gnn.evaluation import secondary_vox_matching_efficiency
-=======
 from mlreco.utils.gnn.evaluation import secondary_matching_vox_efficiency
->>>>>>> 22586a5d
 from mlreco.utils.groups import process_group_data
 
 class BasicAttentionModel(torch.nn.Module):
@@ -39,17 +29,10 @@
             
         self.nheads = self.model_config['nheads']
         
-<<<<<<< HEAD
-        # # first layer increases number of features from 4 to 16
-        self.attn1 = GATConv(4, 16, heads=self.nheads, concat=False)
-        # first layer increases number of features from 15 to 16
-        # self.attn1 = GATConv(15, 16, heads=self.nheads, concat=False)
-=======
         # first layer increases number of features from 4 to 16
         # self.attn1 = GATConv(4, 16, heads=self.nheads, concat=False)
         # first layer increases number of features from 15 to 16
         self.attn1 = GATConv(16, 16, heads=self.nheads, concat=False)
->>>>>>> 22586a5d
         
         # second layer increases number of features from 16 to 32
         self.attn2 = GATConv(16, 32, heads=self.nheads, concat=False)
@@ -72,12 +55,7 @@
         """
         inputs data:
             data[0] - dbscan data
-<<<<<<< HEAD
-            data[1] - groups data
-            data[2] - primary data
-=======
             data[1] - primary data
->>>>>>> 22586a5d
         """
         # need to form graph, then pass through GNN
         clusts = form_clusters_new(data[0])
@@ -100,28 +78,16 @@
         
         # process group data
         # data_grp = process_group_data(data[1], data[0])
-<<<<<<< HEAD
-        data_grp = data[1]
-        
-        # form primary/secondary bipartite graph
-        primaries = assign_primaries(data[2], clusts, data_grp)
-=======
         # data_grp = data[1]
         
         # form primary/secondary bipartite graph
         primaries = assign_primaries(data[1], clusts, data[0])
->>>>>>> 22586a5d
         batch = get_cluster_batch(data[0], clusts)
         edge_index = primary_bipartite_incidence(batch, primaries, cuda=True)
         
         # obtain vertex features
-<<<<<<< HEAD
-        # x = cluster_vtx_features(data[0], clusts, cuda=True)
-        x = cluster_vtx_features_old(data[0], clusts, cuda=True)
-=======
         x = cluster_vtx_features(data[0], clusts, cuda=True)
         # x = cluster_vtx_features_old(data[0], clusts, cuda=True)
->>>>>>> 22586a5d
         #print("max input: ", torch.max(x.view(-1)))
         #print("min input: ", torch.min(x.view(-1)))
         # obtain edge features
@@ -205,12 +171,6 @@
         data_grp = data1
         
         # form primary/secondary bipartite graph
-<<<<<<< HEAD
-        primaries = assign_primaries(data2, clusts, data_grp)
-        batch = get_cluster_batch(data0, clusts)
-        edge_index = primary_bipartite_incidence(batch, primaries)
-        group = get_cluster_label(data_grp, clusts)
-=======
         primaries = assign_primaries(data2, clusts, data0)
         batch = get_cluster_batch(data0, clusts)
         edge_index = primary_bipartite_incidence(batch, primaries)
@@ -219,7 +179,6 @@
         primaries_true = assign_primaries(data2, clusts, data1, use_labels=True)
         print("primaries (est):  ", primaries)
         print("primaries (true): ", primaries_true)
->>>>>>> 22586a5d
         
         # determine true assignments
         edge_assn = edge_assignment(edge_index, batch, group, cuda=True)
@@ -247,18 +206,11 @@
             
             
         
-<<<<<<< HEAD
-        total_loss = self.lossfn(edge_assn, edge_pred)
-        
-        # compute accuracy of assignment
-        total_acc = torch.tensor(secondary_vox_matching_efficiency(edge_index, edge_assn, edge_pred, primaries, clusts, len(clusts)))
-=======
         total_loss = self.lossfn(edge_pred, edge_assn)
         
         # compute accuracy of assignment
         # need to multiply by batch size to be accurate
         total_acc = (np.max(batch) + 1) * torch.tensor(secondary_matching_vox_efficiency(edge_index, edge_assn, edge_pred, primaries, clusts, len(clusts)))
->>>>>>> 22586a5d
         
         return {
             'accuracy': total_acc,
