--- conflicted
+++ resolved
@@ -140,21 +140,18 @@
     labels = OrderedDict()
     labels['cluster'] = np.arange(num_clusters)
     if add_particle_info:
-        assert particle_event is not None, "Must provide particle tree if particle information is included"
+        assert particle_event is not None,\
+                'Must provide particle tree if particle information is included'
+        num_particles = particle_event.size()
+        assert num_particles == num_clusters or num_particles == num_clusters-1,\
+                'The number of particles must be aligned with the number of clusters'
+
         particles     = list(particle_event.as_vector())
         particles_mpv = list(particle_mpv_event.as_vector()) if particle_mpv_event is not None else None
         neutrinos     = list(neutrino_event.as_vector()) if neutrino_event is not None else None
 
         particles_p   = parse_particles(particle_event, cluster_event)
-<<<<<<< HEAD
-
-        assert len(particles) == num_clusters or len(particles) == num_clusters-1
-
-=======
-        
-        num_clusters = len(particles_p)
-        
->>>>>>> 513faa9f
+
         labels['cluster'] = np.array([p.id() for p in particles])
         labels['group']   = np.array([p.group_id() for p in particles])
         labels['inter']   = get_interaction_ids(particles)
